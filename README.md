﻿NestGuard  Smart Baby Monitor (ESP32-S3 UI + Raspberry Pi Nursery Node)

Team: John Hammer, Sam Hammer, Jasen Pritchard
Instructor: Professor Levine
Date: 10/23/2025

## Overview

NestGuard is a two-part system:

- Nursery node (Raspberry Pi): camera motion sensing, audio input/output, optional presence sensing, and MQTT publishing.
- Parents console (ESP32-S3 + 4.3" RGB TFT + GT911 touch): bedside touchscreen that displays live state (cry likelihood, motion recency, sound level, now playing) and sends commands (play/stop/volume/threshold) to the nursery node.

This repository contains the ESP32-S3 UI firmware. The Pi service (camera/audio/MQTT) is described in the "Raspberry Pi service" section below.

> Not a medical device. This project is for educational purposes only.

---

## What's working now (ESP32-S3)

- Stable LVGL 9 UI at 800×480, 16-bit color (partial render buffers in PSRAM)
- GT911 capacitive touch over I²C with auto-detect and calibration offsets
- I²C bus shared with CH422G I/O expander
- On-screen diagnostics (live I²C scan box; serial logs)
- UI controls for Play / Stop and a Volume slider (simulated until MQTT hookup)
- Cry badge, sound bar, motion line, now-playing label (driven by a local simulator)
- Reduced screen jitter by deferring heavy UI writes during slider drag and tuning RGB timings
- Display centering via corrected RGB porches (no software X offset)

---

## System architecture

- Transport: WiFi + MQTT (Mosquitto on the Pi)
- Payloads: Small JSON messages (telemetry & commands)
- Video: RTSP from the Pi (ESP shows status/snapshots only; phones/laptops view the stream)

### Topics

- Telemetry (Pi  ESP, retained): `nestguard/telemetry/state`
- Commands (ESP  Pi, QoS 1):
  - `nestguard/cmd/play`
  - `nestguard/cmd/stop`
  - `nestguard/cmd/set_volume`
  - `nestguard/cmd/set_thresholds`
  - `nestguard/cmd/set_auto_soothe`

### Example state payload

```json
{
  "ts": 1698112345,
  "crying": false,
  "sound_level": 27,
  "motion": "idle",
  "temp_c": 22.6,
  "now_playing": "none",
  "volume": 40,
  "auto_soothe": true,
  "camera": { "rtsp": "rtsp://pi.local:8554/baby" }
}
```

---

## Hardware

### Parents console (this repo)

- ESP32-S3 DevKitM-1 (QFN module; OPI PSRAM)
- 4.3" 800×480 RGB TFT panel (Waveshare-style RGB TTL)
- GT911 capacitive touch (I²C @ 0x5D or 0x14)
- CH422G I/O expander (IC; drives rails/backlight enable)

### Nursery node (separate setup)

- Raspberry Pi 4B (or 3B+)
- Camera: Raspberry Pi Camera Module 3 NoIR Wide (+ 940 nm IR illuminator)
- Audio in: USB microphone
- Audio out: USB DAC + powered speaker (or USB speaker bar)
- (Optional) LD2410 mmWave presence sensor (UART)

### Wiring (ESP32-S3 side)

- I²C: `SDA = GPIO 8`, `SCL = GPIO 9` (100 kHz at bring-up, 400 kHz after detect)
- RGB panel pins: see `src/main.cpp` (Arduino_ESP32RGBPanel wiring table)
- Backlight rail: controlled via CH422G EXIO2 (set HIGH after first clean frame)

---

## Firmware (ESP32-S3)

### Toolchain

- PlatformIO (espressif32@6.12.0)
- Arduino framework (ESP32 core)

### Libraries

- LVGL 9.4.0
- GFX Library for Arduino 1.5.8
- ESP32_IO_Expander v1.1.1
- esp-lib-utils v0.2.0
- Adafruit FT6206 (for FT6x36 fallback probes)

### Build snippet (already configured in `platformio.ini`)

```ini
board = esp32-s3-devkitm-1
board_build.flash_size = 16MB
board_build.psram_type = opi
board_build.arduino.memory_type = qio_opi

build_flags =
  -std=gnu++17
  -D LV_CONF_INCLUDE_SIMPLE=1
  -D LV_CONF_PATH="lv_conf.h"
  -D BOARD_HAS_PSRAM
  -mfix-esp32-psram-cache-issue
  -D TOUCH_I2C_FREQ=100000
  ; Orientation (adjust if needed)
  -D TOUCH_SWAP_XY=0
  -D TOUCH_INVERT_X=0
  -D TOUCH_INVERT_Y=0
```

### Display timing (centering fix)

We found the panels active area was shifted right; centered using these constructor args in `main.cpp` (Arduino_ESP32RGBPanel):

- HFP = 108, HSYNC = 48, HBP = 20
- VFP = 13, VSYNC = 3, VBP = 32
- PCLK = 16 MHz, pclk_neg = 1

If your panel batch varies, adjust HFP/HBP by 812 pixels to center (keep HSYNC = 48).

### Touch calibration

- Orientation toggles via `platformio.ini`: `TOUCH_SWAP_XY`, `TOUCH_INVERT_X`, `TOUCH_INVERT_Y`
- Fine offsets in `include/touch_input.h`:

```c
#define TOUCH_X_OFFSET 0
#define TOUCH_Y_OFFSET 10 // positive pushes touch DOWN
```

If taps land high/low, bump `TOUCH_Y_OFFSET` by 2 until buttons feel right.

---

## Key files

- `src/main.cpp`  Baby Monitor UI (cry badge, sound bar, motion line, now-playing, play/stop/volume)
- `src/touch_input.cpp`  Touch auto-detect (FT6x36/GT911), robust GT911 raw reader, LVGL indev
- `include/touch_input.h`  Public touch API + I²C/geometry/offsets
- `include/lv_conf.h`  LVGL config (800×480, 16-bit, Montserrat fonts)

---

## UI map (ESP32-S3)

- Top bar: Baby Monitor  Local Status
- Left column: I²C scan box (live device addresses)
- Top-right badge: CRY LIKELY (red) or Calm (green)
- Sound level: label + bar (0–100)
- Motion line: Motion: detected/idle  Last movement: Ns ago
- Now Playing: current track + Volume slider (0–100)
- Buttons: Play, Stop

Serial shortcuts (dev): `p`=Play, `x`=Stop, `+`/`-` = volume ±5, `w`/`s` = cry threshold ±2

Until MQTT is wired, the UI runs a local simulator (randomized sound level, debounce window for cry). Widgets and event handlers are ready and will bind to MQTT next.

---

## Raspberry Pi service (next task)

Create a small Python daemon (systemd service) at `/opt/nestguard` with these responsibilities:

- Camera RTSP: `libcamera-vid`  `rtsp-simple-server`
- Motion detection: OpenCV on downscaled grayscale frames (e.g., 640×360 @ 10–15 FPS) using frame differencing or MOG2; publish `moving`/`idle`
- Audio in: `sounddevice` (PortAudio) to compute short-term RMS (2030 ms frames)  `cry likely` when RMS > threshold for >600 ms
- Audio out: `mpg123`/`aplay` for lullabies/white noise; volume controlled via `amixer`
- MQTT: `paho-mqtt` to publish telemetry and subscribe to `nestguard/cmd/*`

Publish retained `nestguard/telemetry/state` every 300–500 ms (or on change). Subscribe to `nestguard/cmd/*`, apply immediately, then echo new state in telemetry.

---

## Security quick wins

- Mosquitto with username/password; `allow_anonymous = false`
- LAN-only (no port-forward); WPA2 WiFi
- Volume cap at both ends (firmware clamps 0–70%)

---

## Roadmap

- ESP32: add WiFi + MQTT client (subscribe to `telemetry/state`, publish `cmd/*`)
- ESP32: show RTSP URL / QR for opening the video on a phone
- Pi: Python service (audio RMS  cry flag; OpenCV motion; audio playback; MQTT I/O)
- Pi: configuration file (thresholds, volumes, auto-soothe duration/cooldown) + persistence
- Optional: LD2410 mmWave presence to complement camera
- Optional: BLE pairing fallback if WiFi is down (ESP screens broker IP/creds)
- Optional: snapshot push (Pi publishes a JPEG on motion/cry to an HTTP endpoint viewable from a phone)

---

## Troubleshooting

### Screen shimmer / jitter

- Keep RGB ribbon short; add a ground strap between panel and ESP board
- PCLK 16 MHz is stable; try 12–18 MHz and small porch changes if needed
- Avoid heavy redraws during drag (already handled in code)

### UI shifted / black bands

- Tweak HFP/HBP a few pixels (e.g., HFP 100–116; HBP 16–28)

### Touch misses / must press above

- Increase `TOUCH_Y_OFFSET` (e.g., 10 → 12 or 14)
- Verify `TOUCH_SWAP_XY` & invert flags match the glass orientation

### GT911 not detected

- Ensure CH422G brings rails high; code tries both INT/RST EXIO mappings (7/6 and 6/7)
- Bus recovery runs at boot; check I²C scan box for `0x5D` or `0x14`

---

## Ethics & safety

- No cords in the crib; keep devices out of babys reach
- Safe audio levels (firmware cap; use a quiet speaker)
- Privacy: local-only broker, no cloud by default

> Not a medical device.

---

## License

Educational use; see course/project guidelines. Add an explicit license if you open-source the Pi service.

---
<<<<<<< HEAD

## Acknowledgments

- LVGL, Arduino-ESP32, GFX Library, ESP32_IO_Expander
- Class resources and prior bring-up work from the original binaural-beats UI






=======
>>>>>>> 4332be58
<|MERGE_RESOLUTION|>--- conflicted
+++ resolved
@@ -210,54 +210,126 @@
 
 ## Troubleshooting
 
-### Screen shimmer / jitter
-
-- Keep RGB ribbon short; add a ground strap between panel and ESP board
-- PCLK 16 MHz is stable; try 12–18 MHz and small porch changes if needed
-- Avoid heavy redraws during drag (already handled in code)
-
-### UI shifted / black bands
-
-- Tweak HFP/HBP a few pixels (e.g., HFP 100–116; HBP 16–28)
-
-### Touch misses / must press above
-
-- Increase `TOUCH_Y_OFFSET` (e.g., 10 → 12 or 14)
-- Verify `TOUCH_SWAP_XY` & invert flags match the glass orientation
-
-### GT911 not detected
-
-- Ensure CH422G brings rails high; code tries both INT/RST EXIO mappings (7/6 and 6/7)
-- Bus recovery runs at boot; check I²C scan box for `0x5D` or `0x14`
-
----
-
-## Ethics & safety
-
-- No cords in the crib; keep devices out of babys reach
-- Safe audio levels (firmware cap; use a quiet speaker)
-- Privacy: local-only broker, no cloud by default
-
-> Not a medical device.
-
----
-
-## License
-
-Educational use; see course/project guidelines. Add an explicit license if you open-source the Pi service.
-
----
-<<<<<<< HEAD
-
-## Acknowledgments
-
-- LVGL, Arduino-ESP32, GFX Library, ESP32_IO_Expander
-- Class resources and prior bring-up work from the original binaural-beats UI
-
-
-
-
-
-
-=======
->>>>>>> 4332be58
+- If nothing displays:
+  1. Verify 3.3V and 5V rails (if used) and that BL rail is not shorted.
+  2. Confirm parallel RGB wiring and that the chosen `Arduino_ESP32RGBPanel` timing parameters match the panel (hsync/vsync/pclk).
+  3. Check I²C lines (SDA/SCL) for shorts to other signals.
+
+- If touch is missing or noisy:
+  1. Confirm GT911 is responding on I²C (0x5D/0x14). Use an I²C scanner or check `touch_input.cpp` debug logs.
+  2. Try toggling the reset strap to change GT911 address and re-probe.
+  3. Ensure correct power sequencing; some capacitive controllers behave poorly if rails are noisy during startup.
+
+## Next steps / Roadmap
+
+Short-term (next 1–2 sprints):
+
+1. Display timing tuning — experiment with pixel clock and porch/scan timing in driver to reduce jitter.
+2. Harden end-of-drag logic in LVGL to eliminate remaining slider snap/jump on release.
+3. Add runtime orientation detection for GT911 (if possible) and a small utility in settings to flip axis without recompiling.
+4. Add basic automated test harness (run in CI / local) that boots board to a known state and checks I²C device presence and LVGL init logs.
+
+Medium-term (next month):
+
+1. Implement a minimal settings UI to expose display timing and touch calibration to the user.
+2. Improve CH422G power sequencing logic to gracefully handle brown-out or noisy rails.
+3. Upstream small improvements to Arduino_GFX/driver if a timing bug is found.
+
+Long-term / stretch:
+
+1. Investigate DMA-assisted transfer modes or offload for larger panels if we scale beyond 480p.
+2. Add a proper GT911 library dependency with full configuration support if beneficial.
+
+## Where code lives & how to run
+
+- Primary source: `src/` (see `main.cpp`, `touch_input.cpp`).
+- Config: `platformio.ini` (per-environment build flags, orientation toggles, LVGL options).
+- LVGL config overrides: `include/lv_conf.h`.
+
+To build and upload, open the project in PlatformIO and choose the correct environment for your board. The project uses the Arduino ESP32 core and PlatformIO environments defined in `platformio.ini`.
+
+---
+
+If you want, I can:
+
+- Restore any original special characters (e.g., superscript ²) everywhere if you prefer that style (I used I²C and the proper glyphs above).
+- Add a short checklist and a CI job that checks for I²C device presence when a test board is available.
+
+Completed updates: expanded Overview, Hardware, Software Stack, Current Status, Troubleshooting, and Next Steps. Preserved original addresses, GPIO pins, and version references.
+
+## Binaural device integration
+
+This project is intended to act as the touchscreen UI and control head for a binaural-beat generator built from analog oscillating circuits (or a hybrid analog/digital oscillator). The section below documents the intended control contract, how UI controls map to oscillator parameters, communication options between the ESP32 UI and oscillator electronics, safety considerations, and recommended next steps to implement the connection.
+
+### Control contract (inputs / outputs)
+
+- Inputs (from UI):
+  - Preset selection (Alpha/Beta/Theta/Delta/Custom)
+  - Base frequency (baseHz) — coarse and fine adjustments
+  - Beat frequency (beatHz) — slider controlling the frequency difference between channels
+  - Start/Stop / play state
+  - Volume or amplitude control (if applicable) and mute
+  - Calibration commands (e.g., zero-offset, channel trim)
+- Outputs (to oscillator hardware):
+  - Command packets updating oscillator parameters (baseHz, beatHz, amplitude, enable flags)
+  - Preset load commands
+  - Heartbeat/status queries and error responses (optional)
+
+### UI → oscillator mapping (data shapes)
+
+- Example JSON command (if using serial/serial-over-USB/UART or WebSocket):
+
+  {
+    "cmd": "set_params",
+    "baseHz": 440.0,
+    "beatHz": 5.0,
+    "amplitude": 0.8,
+    "enabled": true
+  }
+
+- Minimal binary packet format (UART) for small microcontrollers:
+  - Header byte 0xA5
+  - Command ID (1 byte)
+  - Payload (N bytes)
+  - CRC8 (1 byte)
+
+  Example: [0xA5][0x01][float32 baseHz][float32 beatHz][uint8 amplitude][0xCC]
+
+### Communication options
+
+- UART (Serial): Simple and robust. Use a dedicated UART between the ESP32 and the oscillator controller MCU (e.g., an AVR/STM32). Pros: low overhead, easy to implement. Cons: needs a UART port and wiring.
+- I²C / SPI: If the oscillator controller is another microcontroller on the same board, I²C is possible but requires master/slave setup and careful bus arbitration. SPI offers speed but requires extra lines.
+- GPIO analog controls: If the oscillator circuits accept analog CV (control voltage), use DAC outputs on the ESP32 or PWM-filtered outputs to provide analog voltages proportional to baseHz/beatHz. Pros: very low-latency and simple for analog circuits. Cons: requires stable voltage scaling and filtering; accuracy depends on DAC resolution and reference.
+- USB / WebSockets / BLE: For remote control or logging, the UI (ESP32) could expose settings over BLE or Wi-Fi. This is useful for remote presets or telemetry but adds complexity.
+
+### Timing and control considerations
+
+- Rate of updates: Oscillator hardware typically only needs parameter updates when the user stops dragging, or at a modest rate (e.g., 20–50 Hz) during drag to avoid saturating comms.
+- Smooth transitions: To avoid audible artifacts, the oscillator firmware should ramp changes smoothly (exponential or linear interpolation over 20–200 ms depending on context).
+- Synchronization: If multiple oscillator boards or channels are used, provide a sync or timestamp mechanism to ensure coherent updates.
+
+### Safety and UX
+
+- Volume/amplitude safety: Clamp amplitude controls and provide a hardware mute. Warn users in the UI if amplitude exceeds a safe threshold.
+- Frequency limits: Validate baseHz and beatHz ranges before sending commands to hardware. Provide clearly labeled presets with known-safe defaults.
+- Watchdog / fail-safe: The oscillator controller should implement a failsafe that mutes output if communication is lost for N seconds.
+
+### Implementation steps (practical)
+
+1. Decide on the transport: UART is recommended for the first pass (simple framing, robust). Define JSON or compact binary frames.
+2. Implement a minimal command handler in the oscillator firmware that accepts baseHz, beatHz, amplitude, and an enable flag. Add a simple echo or ACK for development.
+3. Add a comms layer in `src/` (e.g., `comms.cpp` + `comms.h`) that serializes slider/preset changes and sends updates to the oscillator board. Use debouncing/throttling during drag events.
+4. Implement smooth ramping behavior in oscillator firmware to prevent clicks when parameters change.
+5. Add a small settings page in the LVGL UI for mode (UART / DAC / I2C), amplitude limit, and calibration.
+6. Test with a bench oscillator or a scope: send step changes and verify the analogue output follows the commanded base/beat values with expected ramping.
+
+### Example minimal UART handshake (pseudo)
+
+- UI sends: {"cmd":"preset","preset":"Alpha"}
+- Controller replies: {"ack":"preset","preset":"Alpha","status":"ok"}
+
+This handshake is sufficient to start iterating. For production, add CRC and versioning.
+
+---
+
+I will add a small `src/comms_example.cpp` stub and a sample `comms.h` if you want — which transport would you like to start with (UART JSON, compact UART binary, or DAC/CV)?